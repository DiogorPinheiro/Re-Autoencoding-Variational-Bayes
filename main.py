--- conflicted
+++ resolved
@@ -1,4 +1,3 @@
-<<<<<<< HEAD
 import tensorflow as tf
 import numpy as np
 import matplotlib.pyplot as mlp
@@ -85,92 +84,4 @@
     # Getting error here
     vae.add_loss(vae_loss)
     vae.compile(optimizer='SGD')
-    # vae.fit(x_train)
-=======
-import tensorflow as tf
-import numpy as np
-import matplotlib.pyplot as mlp
-from random import randrange
-from VAE import autoencoder, autodecoder, VAE_loss
-from keras.models import Model
-from keras.layers import Input
-
-def createRandomBatch(datax, datay, num_samples=100):
-    '''
-        Create random batch of datax samples
-
-        Parameters
-        -----------
-        datax : Tensor
-                Dataset without label
-        datay : numpy.ndarray
-                Labels of dataset
-        num_samples : int
-                      number of samples contained in the batch  
-
-        Output
-        -----------
-        batch_x : List<Tensors>
-                  List with num_samples Tensors chosen randomly
-        batch_y : List<Int>
-                  List with num_samples labels corresponding to the Tensors  
-
-    '''
-    batch_x = []
-    batch_y = []
-
-    for i in range(num_samples):
-        id = randrange(datax.shape[0])
-        batch_x.append(datax[id])
-        batch_y.append(datay[id])
-    return batch_x, batch_y
-
-
-if __name__ == "__main__":
-
-    mnist = tf.keras.datasets.mnist
-    (x_train, y_train), (x_test, y_test) = mnist.load_data()
-    (training_samples, width, height) = x_train.shape
-    test_samples = x_test.shape[0]
-
-    # Plot MNIST data examples
-    # for i in range(12):
-    #    mlp.subplot(4, 4, 1 + i)
-    #    mlp.axis('off')
-    #    mlp.imshow(x_train[i], cmap='gray')
-
-    # Normalize images (source: https://towardsdatascience.com/image-classification-in-10-minutes-with-mnist-dataset-54c35b77a38d)
-    # 255 = RGB max , this will normalize it to [0,1]
-    x_train = x_train / 255.0
-    x_test = x_test / 255.0
-
-    # Reshape inputs
-    trainX = x_train.reshape(
-        (x_train.shape[0], x_train.shape[1], x_train.shape[1], 1))
-    testX = x_test.reshape(
-        (x_test.shape[0], x_test.shape[1], x_test.shape[1], 1))
-
-    batchx, batchy = createRandomBatch(x_train, y_train, 100)
-
-    input_dim = (x_train.shape[1]*x_train.shape[1],)
-    hidden_dim = 512
-    latent_dim = 2
-
-    # Encoder + Decoder Model
-    encoder, kl_loss = autoencoder(input_dim, hidden_dim, latent_dim)
-    decoder = autodecoder(input_dim, hidden_dim, latent_dim)
-
-    # VAE Model
-    vae_input = Input(shape=input_dim)
-    vae_encoder = encoder(vae_input)
-    # We only need to take in consideration the last tensor
-    vae_encoder = vae_encoder[-1]
-    vae_decoder = decoder(vae_encoder)
-
-    vae_loss = VAE_loss(vae_input, vae_decoder, kl_loss)
-    vae = Model(vae_input, vae_decoder)
-
-    # Getting error here   
-    #vae.compile(optimizer='SGD', loss=vae_loss)
-    #vae.fit(x_train, batch=100)
->>>>>>> 4d9292da
+    # vae.fit(x_train)