<<<<<<< HEAD
import keras
from keras.layers import Input, Dense, Lambda
from keras.models import Model
from keras import backend as kb


def get_latent(gauss_params):
    '''
        Function to reparametrize mu,sigma by sampling from Gaussian

        Parameters
        -----------
        gauss_params : Tensor 
                       mu and sigma of q(z|x)

        Output
        -----------
        z : Tensor
            latent vector sampled after encoding the data
        KLDivergence_Loss : Tensor
            Computed Kullback Leibler Divergence on the samples
    '''

    # Parameters of q(z|x) (equation 9)
    mu, sigma = gauss_params

    # Sample epsilon and calculate latent vector Z (equation 10)
    eps = kb.random_normal(shape=(kb.shape(mu)[0], kb.shape(mu)[1]))
    z = mu + sigma * eps

    # Computes KL Divergence Loss (First part of equation 24)
    # KLDivergence_Loss = -0.5 * \
    #    (kb.sum((1+kb.log(kb.square(sigma))-kb.square(mu)-kb.square(sigma)), axis=-1))
    return z


def autoencoder(input_dim, hidden_dim, latent_dim=2):
    '''
        Function to perform autoencoding

        Parameters
        -----------
        input_dim : Tuple 
                    dimension of the images as (x*y,)
        hidden_dim : Integer
                    Output dimension of hidden layer
        latent_dim : Integer 
                    Output dimension of latent layer

        Output
        -----------
        encoder : Keras Model
                  NN Model of the encoding for the VAE. Contains the output of this process.

    '''
    # Layers
    input_layer = Input(shape=input_dim)
    hidden_layer = Dense(hidden_dim, activation='relu')(input_layer)
    mu = Dense(latent_dim)(hidden_layer)
    sigma = Dense(latent_dim)(hidden_layer)

    # Reparametrization trick, pushing the sampling out as input
    # (Lambda layer used to do operations on a tensor)
    z = Lambda(get_latent, output_shape=(latent_dim,))([mu, sigma])

    encoder = Model(input_layer, [mu, sigma, z],
                    name="autoencoder")  # Create model
    # encoder.summary()

    KLDivergence_Loss = -0.5 * \
        (kb.sum((1+kb.log(kb.square(sigma))-kb.square(mu)-kb.square(sigma)), axis=-1))

    return encoder, KLDivergence_Loss, input_layer


def autodecoder(input_dim, hidden_dim, latent_dim=2):
    '''
        Function to perform autodecoding (reconstruct latent points to original dimension)

        Parameters
        -----------
        input_dim : Tuple 
                    dimension of the images as (x*y,)
        hidden_dim : Integer
                    Output dimension of hidden layer
        latent_dim : Integer 
                    Output dimension of latent layer

        Output
        -----------
        decoder : Keras Model
                  NN Model of the decoding for the VAE. Contains the output of this process.

    '''
    # Layers
    input_layer = Input(shape=(latent_dim,))
    x = Dense(hidden_dim, activation='relu')(input_layer)
    out = Dense(input_dim[0], activation='sigmoid')(x)

    decoder = Model(input_layer, out, name="autodecoder")   # Create model
    # decoder.summary()

    return decoder


def VAE_loss(input_y, decoded_y, KLDivergence_Loss):
    '''
        Function to calculate the models reconstruction loss

        Parameters
        -----------
        input_y : input data y value

        decoded_y : decoded y 

        KLDivergence_Loss : Tensor
            Computed Kullback Leibler Divergence on the samples (taken from get_latent())

        Output
        -----------
        VAE_loss : 
                  The models computed reconstructed loss
    # formula for Binary Crossentropy  is taken from: https://peltarion.com/knowledge-center/documentation/modeling-view/build-an-ai-model/loss-functions/binary-crossentropy

    '''

    Crossentropy_Loss = (-1/input_y.shape[1]) * kb.sum(
        (input_y * kb.log(decoded_y)) + ((1-input_y)*kb.log(1-decoded_y)))
    VAE_Loss = Crossentropy_Loss + KLDivergence_Loss
    return VAE_Loss
=======
import keras
from keras.layers import Input, Dense, Lambda
from keras.models import Model
from keras import backend as kb


def get_latent(gauss_params):
    '''
        Function to reparametrize mu,sigma by sampling from Gaussian

        Parameters
        -----------
        gauss_params : Tensor 
                       mu and sigma of q(z|x)

        Output
        -----------
        z : Tensor
            latent vector sampled after encoding the data
        KLDivergence_Loss : Tensor
            Computed Kullback Leibler Divergence on the samples
    '''

    # Parameters of q(z|x) (equation 9)
    mu, sigma = gauss_params

    # Sample epsilon and calculate latent vector Z (equation 10)
    eps = kb.random_normal(shape=(kb.shape(mu)[0], kb.shape(mu)[1]))
    z = mu + sigma * eps

    # Computes KL Divergence Loss (First part of equation 24)
    # KLDivergence_Loss = -0.5 * \
    #    (kb.sum((1+kb.log(kb.square(sigma))-kb.square(mu)-kb.square(sigma)), axis=-1))
    return z


def autoencoder(input_dim, hidden_dim, latent_dim=2):
    '''
        Function to perform autoencoding

        Parameters
        -----------
        input_dim : Tuple 
                    dimension of the images as (x*y,)
        hidden_dim : Integer
                    Output dimension of hidden layer
        latent_dim : Integer 
                    Output dimension of latent layer

        Output
        -----------
        encoder : Keras Model
                  NN Model of the encoding for the VAE. Contains the output of this process.

    '''
    # Layers
    input_layer = Input(shape=input_dim)
    hidden_layer = Dense(hidden_dim, activation='relu')(input_layer)
    mu = Dense(latent_dim)(hidden_layer)
    sigma = Dense(latent_dim)(hidden_layer)

    # Reparametrization trick, pushing the sampling out as input
    # (Lambda layer used to do operations on a tensor)
    z = Lambda(get_latent, output_shape=(latent_dim,))([mu, sigma])

    encoder = Model(input_layer, [mu, sigma, z],
                    name="autoencoder")  # Create model
    # encoder.summary()

    KLDivergence_Loss = -0.5 * \
        (kb.sum((1+kb.log(kb.square(sigma))-kb.square(mu)-kb.square(sigma)), axis=-1))

    return encoder, KLDivergence_Loss


def autodecoder(input_dim, hidden_dim, latent_dim=2):
    '''
        Function to perform autodecoding (reconstruct latent points to original dimension)

        Parameters
        -----------
        input_dim : Tuple 
                    dimension of the images as (x*y,)
        hidden_dim : Integer
                    Output dimension of hidden layer
        latent_dim : Integer 
                    Output dimension of latent layer

        Output
        -----------
        decoder : Keras Model
                  NN Model of the decoding for the VAE. Contains the output of this process.

    '''
    # Layers
    input_layer = Input(shape=(latent_dim,))
    x = Dense(hidden_dim, activation='relu')(input_layer)
    out = Dense(input_dim[0], activation='sigmoid')(x)

    decoder = Model(input_layer, out, name="autodecoder")   # Create model
    # decoder.summary()

    return decoder


def VAE_loss(input_y, decoded_y, KLDivergence_Loss):
    '''
        Function to calculate the models reconstruction loss

        Parameters
        -----------
        input_y : input data y value

        decoded_y : decoded y 

        KLDivergence_Loss : Tensor
            Computed Kullback Leibler Divergence on the samples (taken from get_latent())

        Output
        -----------
        VAE_loss : 
                  The models computed reconstructed loss
    # formula for Binary Crossentropy  is taken from: https://peltarion.com/knowledge-center/documentation/modeling-view/build-an-ai-model/loss-functions/binary-crossentropy

    '''

    Crossentropy_Loss = (-1/input_y.shape[1]) * kb.sum(
        (input_y * kb.log(decoded_y)) + ((1-input_y)*kb.log(1-decoded_y)))
    VAE_Loss = Crossentropy_Loss + KLDivergence_Loss
    return VAE_Loss
>>>>>>> 4d9292da
<|MERGE_RESOLUTION|>--- conflicted
+++ resolved
@@ -1,4 +1,3 @@
-<<<<<<< HEAD
 import keras
 from keras.layers import Input, Dense, Lambda
 from keras.models import Model
@@ -128,136 +127,4 @@
     Crossentropy_Loss = (-1/input_y.shape[1]) * kb.sum(
         (input_y * kb.log(decoded_y)) + ((1-input_y)*kb.log(1-decoded_y)))
     VAE_Loss = Crossentropy_Loss + KLDivergence_Loss
-    return VAE_Loss
-=======
-import keras
-from keras.layers import Input, Dense, Lambda
-from keras.models import Model
-from keras import backend as kb
-
-
-def get_latent(gauss_params):
-    '''
-        Function to reparametrize mu,sigma by sampling from Gaussian
-
-        Parameters
-        -----------
-        gauss_params : Tensor 
-                       mu and sigma of q(z|x)
-
-        Output
-        -----------
-        z : Tensor
-            latent vector sampled after encoding the data
-        KLDivergence_Loss : Tensor
-            Computed Kullback Leibler Divergence on the samples
-    '''
-
-    # Parameters of q(z|x) (equation 9)
-    mu, sigma = gauss_params
-
-    # Sample epsilon and calculate latent vector Z (equation 10)
-    eps = kb.random_normal(shape=(kb.shape(mu)[0], kb.shape(mu)[1]))
-    z = mu + sigma * eps
-
-    # Computes KL Divergence Loss (First part of equation 24)
-    # KLDivergence_Loss = -0.5 * \
-    #    (kb.sum((1+kb.log(kb.square(sigma))-kb.square(mu)-kb.square(sigma)), axis=-1))
-    return z
-
-
-def autoencoder(input_dim, hidden_dim, latent_dim=2):
-    '''
-        Function to perform autoencoding
-
-        Parameters
-        -----------
-        input_dim : Tuple 
-                    dimension of the images as (x*y,)
-        hidden_dim : Integer
-                    Output dimension of hidden layer
-        latent_dim : Integer 
-                    Output dimension of latent layer
-
-        Output
-        -----------
-        encoder : Keras Model
-                  NN Model of the encoding for the VAE. Contains the output of this process.
-
-    '''
-    # Layers
-    input_layer = Input(shape=input_dim)
-    hidden_layer = Dense(hidden_dim, activation='relu')(input_layer)
-    mu = Dense(latent_dim)(hidden_layer)
-    sigma = Dense(latent_dim)(hidden_layer)
-
-    # Reparametrization trick, pushing the sampling out as input
-    # (Lambda layer used to do operations on a tensor)
-    z = Lambda(get_latent, output_shape=(latent_dim,))([mu, sigma])
-
-    encoder = Model(input_layer, [mu, sigma, z],
-                    name="autoencoder")  # Create model
-    # encoder.summary()
-
-    KLDivergence_Loss = -0.5 * \
-        (kb.sum((1+kb.log(kb.square(sigma))-kb.square(mu)-kb.square(sigma)), axis=-1))
-
-    return encoder, KLDivergence_Loss
-
-
-def autodecoder(input_dim, hidden_dim, latent_dim=2):
-    '''
-        Function to perform autodecoding (reconstruct latent points to original dimension)
-
-        Parameters
-        -----------
-        input_dim : Tuple 
-                    dimension of the images as (x*y,)
-        hidden_dim : Integer
-                    Output dimension of hidden layer
-        latent_dim : Integer 
-                    Output dimension of latent layer
-
-        Output
-        -----------
-        decoder : Keras Model
-                  NN Model of the decoding for the VAE. Contains the output of this process.
-
-    '''
-    # Layers
-    input_layer = Input(shape=(latent_dim,))
-    x = Dense(hidden_dim, activation='relu')(input_layer)
-    out = Dense(input_dim[0], activation='sigmoid')(x)
-
-    decoder = Model(input_layer, out, name="autodecoder")   # Create model
-    # decoder.summary()
-
-    return decoder
-
-
-def VAE_loss(input_y, decoded_y, KLDivergence_Loss):
-    '''
-        Function to calculate the models reconstruction loss
-
-        Parameters
-        -----------
-        input_y : input data y value
-
-        decoded_y : decoded y 
-
-        KLDivergence_Loss : Tensor
-            Computed Kullback Leibler Divergence on the samples (taken from get_latent())
-
-        Output
-        -----------
-        VAE_loss : 
-                  The models computed reconstructed loss
-    # formula for Binary Crossentropy  is taken from: https://peltarion.com/knowledge-center/documentation/modeling-view/build-an-ai-model/loss-functions/binary-crossentropy
-
-    '''
-
-    Crossentropy_Loss = (-1/input_y.shape[1]) * kb.sum(
-        (input_y * kb.log(decoded_y)) + ((1-input_y)*kb.log(1-decoded_y)))
-    VAE_Loss = Crossentropy_Loss + KLDivergence_Loss
-    return VAE_Loss
->>>>>>> 4d9292da
+    return VAE_Loss