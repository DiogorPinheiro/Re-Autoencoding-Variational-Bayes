--- conflicted
+++ resolved
@@ -50,17 +50,10 @@
     '''
     # Layers
     input_layer = Input(shape=input_dim)
-<<<<<<< HEAD
-    x = Dense(hidden_dim, activation='relu')(input_layer)
-    mu = Dense(latent_dim)(x)
-    sigma = Dense(latent_dim)(x)
-
-=======
     hidden_layer = Dense(hidden_dim, activation='relu')(input_layer)
     mu = Dense(latent_dim)(hidden_layer)
     sigma = Dense(latent_dim)(hidden_layer)
-    
->>>>>>> 43fbca93
+
     # Reparametrization trick, pushing the sampling out as input
     # (Lambda layer used to do operations on a tensor)
     z = Lambda(get_latent, output_shape=(latent_dim,))([mu, sigma])
